"""
Events download functions

:date: Dec 3, 2017

.. moduleauthor:: <rizac@gfz-potsdam.de>
"""
import os
from datetime import timedelta
import logging
from io import StringIO
from urllib.request import Request

import numpy as np
import pandas as pd

from stream2segment.io.cli import get_progressbar
from stream2segment.io.db.pdsql import DbManager
from stream2segment.download.exc import FailedDownload, NothingToDownload
from stream2segment.download.db.models import Event, WebService
from stream2segment.download.url import urlread, socket, HTTPError, read_async
from stream2segment.download.modules.utils import (dbsyncdf, get_dataframe_from_fdsn,
                                                   formatmsg,
                                                   EVENTWS_MAPPING,
                                                   strptime,
                                                   urljoin,
                                                   DbExcLogger,
                                                   OneTimeLogger,
                                                   compress)

# (https://docs.python.org/2/howto/logging.html#advanced-logging-tutorial):
logger = logging.getLogger(__name__)


def get_events_df(session, url, evt_query_args, start, end,
                  db_bufsize=30, timeout=15,
                  show_progress=False):
    """Return the event data frame from the given url or local file"""

    eventws_id = configure_ws_fk(url, session, db_bufsize)

    pd_df_list = events_df_list(url, evt_query_args, start, end, timeout, show_progress)
    # pd_df_list surely not empty (otherwise we raised FailedDownload)
    events_df = pd.concat(pd_df_list, axis=0, ignore_index=True, copy=False)

    events_df[Event.webservice_id.key] = eventws_id
    events_df = dbsyncdf(events_df, session,
                         [Event.event_id, Event.webservice_id], Event.id,
                         buf_size=db_bufsize,
                         cols_to_print_on_err=[Event.event_id.key, Event.magnitude.key,
                                               Event.time.key],
                         keep_duplicates='first')

    # try to release memory for unused columns (FIXME: NEEDS TO BE TESTED)
    return events_df[[Event.id.key, Event.magnitude.key, Event.latitude.key,
                      Event.longitude.key, Event.depth_km.key, Event.time.key]].copy()


def configure_ws_fk(eventws_url, session, db_bufsize):
    """Configure the web service foreign key creating such a db row if it does
    not exist and returning its id"""
    ws_name = ''
    if eventws_url in EVENTWS_MAPPING:
        ws_name = eventws_url
        eventws_url = EVENTWS_MAPPING[eventws_url]
    elif islocalfile(eventws_url):
        eventws_url = tofileuri(eventws_url)

    eventws_id = session.query(WebService.id). \
        filter(WebService.url == eventws_url).scalar()

    if eventws_id is None:  # write url to table
        data = [("event", ws_name, eventws_url)]
        dfr = pd.DataFrame(data, columns=[WebService.type.key,
                                          WebService.name.key,
                                          WebService.url.key])
        dfr = dbsyncdf(dfr, session, [WebService.url], WebService.id,
                       buf_size=db_bufsize)
        eventws_id = dfr.iloc[0][WebService.id.key]

    return eventws_id


# error string (constants, used in test so we can change them with no problem, hopefully)
ERR_FETCH = "Unable to fetch events"
ERR_FETCH_FDSN = "Unable to fetch events, data not in the supported FDSN format"
ERR_READ_FDSN = "Unable to read events, data not in the supported FDSN format"
ERR_FETCH_NODATA = "No event received, search parameters might be too strict"


def events_df_list(url, evt_query_args, start, end, timeout=15, show_progress=False):
    """Return a list of pandas dataframe(s) from the event url or file

    :param url: a valid url, a mappings string, or a local file (fdsn 'text'
        formatted)
    """
    urls_and_data = []
    is_local_file = islocalfile(url)
    if is_local_file:
        try:
            urls_and_data.append(events_data_from_file(url))
        except Exception as exc:
            raise FailedDownload(formatmsg(ERR_READ_FDSN, exc, tofileuri(url)))
    else:
        try:
            urls_and_data = list(events_iter_from_url(url, evt_query_args, start, end,
                                                      timeout, show_progress))
        except NothingToDownload:
            raise
        except Exception as exc:
            raise FailedDownload(formatmsg(ERR_FETCH, exc,
                                           normalize_url(url, evt_query_args, start, end)))

    pd_df_list = []
    for url_, data in urls_and_data:
        # data surely not empty, FDSN formatted
        try:
            pd_df_list.append(get_dataframe_from_fdsn(data, "event", url_))
        except Exception as exc:
            msg = ERR_READ_FDSN if is_local_file else ERR_FETCH_FDSN
            if is_local_file or len(urls_and_data) == 1:  # raise:
                raise FailedDownload(formatmsg(msg, exc, url_))
            else:
                logger.warning(formatmsg(msg, exc, url_))

    if not pd_df_list:
        raise FailedDownload(formatmsg(ERR_FETCH_FDSN, 'details in log file',
                                       normalize_url(url, evt_query_args, start, end)))

    return pd_df_list


def normalize_url(base_url, evt_query_args, start, end):
    """Return the normalized URL string of url:
    1. Converts base_url to a normal URL if the former is a key of EVENTWS_MAPPING
    2. Set event_query_args 'starttime' and 'endtime' equal to the provided arguments
       `start` and `end` (handling duplicate names such as 'start' / 'startime')
    3. Converts 'minmag' 'maxmag' in `evt_query_args` to 'minmagnitude', 'maxmagnitude'
    4. Adds a custom format 'text' unless the base_url is not EVENTWS_MAPPING['isc']
    """
    _url, _query_args = _normalize(base_url, evt_query_args, start, end)
    return urljoin(_url, **_query_args)


def events_data_from_file(file_path):
    """Yield the tuple (filepath, events_data) from a file, which must exist
    on the local computer.
    The only supported format is txt.
    """
    with open(file_path, encoding='utf-8') as opn:
        data = opn.read()
        if not data:
            raise ValueError('Empty file')
        return tofileuri(file_path), data


def tofileuri(file_path):
    """return a file URI form the given file,
    basically file_path:///+basename(file_path)
    """
    # https://en.wikipedia.org/wiki/File_URI_scheme#Format
    # return 'file:///' + os.path.abspath(os.path.normpath(file_path))
    return 'file:///' + os.path.basename(file_path)


def islocalfile(url):
    """Return whether url denotes a local file path, existing on the computer
    machine
    """
    return url not in EVENTWS_MAPPING and os.path.isfile(url)


def events_iter_from_url(base_url, evt_query_args, start, end, timeout,
                         show_progress=False):
    """Yield an iterator of tuples (url, data), where both are strings denoting
    the URL and the corresponding response body. The returned iterator has
    length > 1 if the request was too large and had to be split
    """
    base_url, evt_query_args = _normalize(base_url, evt_query_args, start, end)
    end_iso = evt_query_args['endtime']

    url = urljoin(base_url, **evt_query_args)
    result = _urlread(url, timeout)
    if result is not _SUSPECTED_REQUEST_TOO_ARGE:
        if not result:
            raise NothingToDownload(formatmsg(ERR_FETCH_NODATA, "", url))
        yield url, result  # then result is the tuple (url, raw_data)
    else:
        logger.info("Request seems to be too large, splitting into "
                    "sub-requests")

        # control that at least one subrequest returned non empty data:
        yielded = False

        # the tricky part below is actually the progressbar part. It must:
        # 1 not be linear, thus advance "more" at lower magnitudes (where
        #   events are more dense)
        # 2 consider that, when the maximum magnitude depth is reached, we split
        #   by time and in this case only the last sub-request should advance the
        #   progress bar
        total_pbar_steps = _get_freq_mag_distrib(evt_query_args)[2].sum()
        with get_progressbar(show_progress, length=total_pbar_steps) as pbar:
            downloads = [evt_query_args]

            while downloads:
                evt_q_args = _split_request(downloads.pop(0))
                for i, evt_q_arg in enumerate(evt_q_args):
                    url = urljoin(base_url, **evt_q_arg)
                    result = _urlread(url, timeout)
                    if result is not _SUSPECTED_REQUEST_TOO_ARGE:
                        # update pbar only if the end of the request equals
                        # the global end_iso (when recursion is done on time, it
                        # updates only on the first time chunk):
                        if evt_q_arg['endtime'] == end_iso:
                            steps = _get_freq_mag_distrib(evt_q_arg)[2].sum()
                            pbar.update(steps)
                        if result:  # do not yield empty data
                            yield url, result  # (url, raw_data)
                            yielded = True
                    else:
                        downloads.insert(i, evt_q_arg)
        if not yielded:
            raise ValueError("no sub-request returned data")


def _normalize(base_url, evt_query_args, start, end):
    """Return the normalized tuple (url, evt_query_args):
    1. Converts base_url to a normal URL if the former is a key of EVENTWS_MAPPING
    2. Set event_query_args 'starttime' and 'endtime' equal to the provided arguments
       `start` and `end` (handling duplicate names such as 'start' / 'startime')
    3. Converts 'minmag' 'maxmag' in `evt_query_args` to 'minmagnitude', 'maxmagnitude'
    4. Adds a custom format 'text' unless the base_url is not EVENTWS_MAPPING['isc']
    """
    start_iso = start.isoformat()
    end_iso = end.isoformat()
    # This should never happen but let's be safe: override start and end
    if 'start' in evt_query_args:
        evt_query_args.pop('start')
    evt_query_args['starttime'] = start_iso
    if 'end' in evt_query_args:
        evt_query_args.pop('end')
    evt_query_args['endtime'] = end_iso
    # assure that we have 'minmagnitude' and 'maxmagnitude' as mag parameters,
    # if any:
    if 'minmag' in evt_query_args:
        minmag = evt_query_args.pop('minmag')
        if 'minmagnitude' not in evt_query_args:
            evt_query_args['minmagnitude'] = minmag
    if 'maxmag' in evt_query_args:
        maxmag = evt_query_args.pop('maxmag')
        if 'maxmagnitude' not in evt_query_args:
            evt_query_args['maxmagnitude'] = maxmag

    url = EVENTWS_MAPPING.get(base_url, base_url)
    evt_query_args.setdefault('format', "text")

    return url, evt_query_args


_SUSPECTED_REQUEST_TOO_ARGE = type('suspected_request_too_large', (object,), {})()


def _urlread(url, timeout=None):
    """Wrapper around `urlread` but returns None if the url should be split
    because of a too long request
    """
    raw_data, exc, code = urlread(url, decode='utf8', timeout=timeout)

    if exc is not None:
        if isinstance(exc, socket.timeout) or \
                (isinstance(exc, HTTPError) and exc.code in (413, 504)):  # noqa
            return _SUSPECTED_REQUEST_TOO_ARGE
        raise exc

    if code == 204:
        raw_data = ''

    return raw_data


def _split_request(evt_query_args):
    """Split the event query issued with the given `event_query_args` (dict)
    and returns a two-element list:
    (event_query_args1, event_query_args2)
    of event query parameters (dicts) resulting from splitting `evt_query_args`
    """
    minmag, deltamag, evtfreq_freq_mag_dist = _get_freq_mag_distrib(evt_query_args)
    if len(evtfreq_freq_mag_dist) < 2:  # max recusrion on magnitudes, split by time:
        start = strptime(evt_query_args['starttime'])
        end = strptime(evt_query_args['endtime'])
        days_diff = int((end - start).days / 2.0)
        if days_diff < 1:
            raise ValueError('maximum recursion depth reached')
        half_dtime_str = (start + timedelta(days=days_diff)).isoformat()
        evt_query_args1 = dict(evt_query_args)
        evt_query_args2 = dict(evt_query_args)
        evt_query_args1['endtime'] = half_dtime_str
        evt_query_args2['starttime'] = half_dtime_str
    else:
        half = evtfreq_freq_mag_dist.sum() / 2.0
        idx = 1
        while evtfreq_freq_mag_dist[:idx + 1].sum() < half:
            idx += 1
        mag_half = minmag + idx * deltamag
        evt_query_args1 = dict(evt_query_args)
        evt_query_args2 = dict(evt_query_args)
        evt_query_args1['maxmagnitude'] = str(round(mag_half, 1))
        evt_query_args2['minmagnitude'] = str(round(mag_half, 1))

    return evt_query_args1, evt_query_args2


def _get_freq_mag_distrib(evt_query_args):
    """Return the tuple minmag, step, distrib, where minmag is a float
    representing `func` first point (magnitude), step is the magnitude
    distance two adjacent points of `distrib`, and `distrib` is a a numpy array
    (dtype=int) representing the theoretical events distribution from a given
    magnitude `mag`:
    ```
    f(mag) = 10 ** (9-mag)
    ```
    """
    default_min, step, default_max = 0, .1, 9

    # create the function:
    ret = ((10 ** (default_max - np.arange(default_min, default_max, step))) + 0.5). \
        astype(int)
    # set all points of magnitude <1 equal to the frequency at magnitude 1
    # (no frequency increase after that threshold)
    index_of_mag_1 = int(0.5 + ((1.0 - default_min) / step))
    if index_of_mag_1 > 0:
        ret[:index_of_mag_1] = ret[index_of_mag_1]

    # trim ret if maxmagnitude is given:
    if 'maxmagnitude' in evt_query_args:
        maxmag = float(evt_query_args['maxmagnitude'])
        index_of_maxmag = int(0.5 + ((maxmag - default_min) / step))
        if index_of_maxmag < len(ret):
            ret = ret[:index_of_maxmag]

    minmag = default_min
    # trim ret if minmagnitude is given:
    if 'minmagnitude' in evt_query_args:
        minmag = float(evt_query_args['minmagnitude'])
        index_of_minmag = int(0.5 + ((minmag - default_min) / step))
        if index_of_minmag > 0:
            ret = ret[index_of_minmag:]

<<<<<<< HEAD
    return minmag, step, ret


def save_quakeml(session, events_df, max_thread_workers, timeout,
                 download_blocksize, db_bufsize, show_progress=False):
    """Save event's quakeML data. envents_df must not be empty"""

    logger_header = "QuakeML"
    evt_logger = OneTimeLogger(logger_header)

    downloaded, errors, empty = 0, 0, 0

    db_exc_logger = DbExcLogger([Event.id.key])

    dbmanager = DbManager(session, Event.id,
                          update=[Event.quakeml.key],
                          buf_size=db_bufsize,
                          oninsert_err_callback=db_exc_logger.failed_insert,
                          onupdate_err_callback=db_exc_logger.failed_update)

    with get_progressbar(show_progress, length=len(events_df)) as pbar:

        iterable = zip(events_df[Event.id.key],
                       events_df[WebService.url],
                       events_df[Event.event_id.key])

        reader = read_async(iterable,
                            urlkey=lambda obj: _get_evt_request(*obj[1:]),
                            max_workers=max_thread_workers,
                            blocksize=download_blocksize, timeout=timeout)

        for obj, request, data, exc, status_code in reader:
            pbar.update(1)
            evt_id = obj[0]
            if exc:
                evt_logger.warn(request, exc)
                errors += 1
            else:
                if not data:
                    evt_logger.warn(request, "empty response")
                    empty += 1
                else:
                    downloaded += 1
                    dfr = pd.DataFrame({Event.id.key: [evt_id],
                                        Event.quakeml.key: [compress(data)]})
                    dbmanager.add(dfr)

    dbmanager.close()

    return downloaded, empty, errors


def _get_evt_request(evt_url, evt_eventid):
    """Return a Request object from the given event arguments to download the
    QuakeML
    """
    return Request(url=f"{evt_url}?eventid={evt_eventid}")
=======
    return minmag, step, ret
>>>>>>> c2e29f34
<|MERGE_RESOLUTION|>--- conflicted
+++ resolved
@@ -346,10 +346,8 @@
         if index_of_minmag > 0:
             ret = ret[index_of_minmag:]
 
-<<<<<<< HEAD
     return minmag, step, ret
-
-
+  
 def save_quakeml(session, events_df, max_thread_workers, timeout,
                  download_blocksize, db_bufsize, show_progress=False):
     """Save event's quakeML data. envents_df must not be empty"""
@@ -404,6 +402,4 @@
     QuakeML
     """
     return Request(url=f"{evt_url}?eventid={evt_eventid}")
-=======
-    return minmag, step, ret
->>>>>>> c2e29f34
+  